--- conflicted
+++ resolved
@@ -723,7 +723,7 @@
         )
 
         agent_reply_task_id = f"AgentReply-{str(uuid.uuid4())}"
-        logger.info(f"Starting task: {agent_reply_task_id}")
+        log.verbose(f"Starting task: {agent_reply_task_id}")
         pending_tasks = AppConfig().get_call_metadata().get("pending_livekit_tasks", {})
         pending_tasks[agent_reply_task_id] = time.time()
         log.pipeline("pending task - synthesizing agent reply")
@@ -735,13 +735,8 @@
             lambda t: new_handle.cancel() if t.cancelled() else None
         )
 
-<<<<<<< HEAD
-        def _post_task_callback() -> None:
-            log.pipeline(f"Task completed: {agent_reply_task_id}")
-=======
         def _post_task_callback(_) -> None:
-            logger.info(f"Task completed: {agent_reply_task_id}")
->>>>>>> 2acdf056
+            log.verbose(f"Task completed: {agent_reply_task_id}")
             pending_tasks.pop(agent_reply_task_id, None)
             log.pipeline(pending_tasks)
 
@@ -802,7 +797,7 @@
                     self._transcribed_text = self._transcribed_text[
                         len(handle.user_question) :
                     ]
-                logger.info(
+                log.verbose(
                     "Cancelling handle due to user not wanting to synthesize an answer"
                 )
                 handle.cancel()
@@ -813,7 +808,7 @@
                 llm_stream = _default_before_llm_cb(self, chat_ctx=copied_ctx)
 
             if handle.interrupted:
-                logger.info("Returning early due to handle.interrupted")
+                log.verbose("Returning early due to handle.interrupted")
                 return
 
             synthesis_handle = self._synthesize_agent_speech(handle.id, llm_stream)
