--- conflicted
+++ resolved
@@ -14,12 +14,8 @@
 from .. import transcription as agent_transcription
 from .. import tts as text_to_speech
 from .agent_playout import AgentPlayout, PlayoutHandle
-<<<<<<< HEAD
 from custom_logger import log
-=======
-from .log import logger
 from custom_tokenize import StreamFlusher
->>>>>>> b4a41283
 
 SpeechSource = Union[AsyncIterable[str], str, Awaitable[str]]
 
@@ -333,35 +329,11 @@
                         pending_tasks.pop(read_transcript_atask_id, None)
 
                     read_transcript_atask.add_done_callback(_post_task_callback_2)
-
-<<<<<<< HEAD
-                log.verbose(f"pushing text: {seg}")
-                tts_stream.push_text(seg)
-
-                buffer += seg
-
-                # Inside your loop where you decide to flush:
-                skip_flush_pattern = re.compile(
-                    r"(?:\$[\d,]+\.?\d*%?$|\d+\.\d*%?$)"  # optional dollar sign + decimal + optional % OR just decimal + optional %
-                )
-
-                potential_incomplete_number = skip_flush_pattern.search(buffer)
-
-                if (
-                    re.search(r"[.!?](?!\d)", buffer)
-                    and not potential_incomplete_number
-                ):
-                    log.verbose(
-                        f"flushing tts stream with buffer: {buffer}",
-                        categories=["pipeline"],
-                    )
-                    tts_stream.flush()
-                    buffer = ""
-=======
-                logger.info(f"Agent Output seg: {seg}")
+                
+                log.pipeline(f"Agent Output seg: {seg}")
 
                 flusher.push_text(seg)
->>>>>>> b4a41283
+
 
             if tts_stream is not None:
                 log.pipeline("ending tts stream")
