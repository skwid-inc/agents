--- conflicted
+++ resolved
@@ -167,24 +167,11 @@
 
                 return candidate
 
-<<<<<<< HEAD
-        # Log candidates and fallback decision.
-        if self._audio_stream_start_time_history and self._last_transcript_end_time > 0:
-            failed_candidates: list[float] = [
-                start + self._last_transcript_end_time
-                for start in self._audio_stream_start_time_history
-            ]
-            logger.info(
-                "STT candidates failed plausibility checks, falling back to VAD. candidates=%s",
-                failed_candidates,
-            )
-=======
             # Fallback: first candidate that is not in the future w.r.t final transcript.
             for start_time in reversed(self._audio_stream_start_time_history):
                 candidate = start_time + self._last_transcript_end_time
                 if candidate <= self._last_final_transcript_time:
                     return candidate
->>>>>>> e19107fe
 
         # Absolute fallback to VAD measurement.
         return self._last_speaking_time
