--- conflicted
+++ resolved
@@ -515,82 +515,14 @@
             # 11labs protocol expects the first message to be an "init msg"
             init_pkt = dict(
                 text=" ",
-                voice_settings=_strip_nones(
-                    dataclasses.asdict(self._opts.voice.settings)
-                )
-<<<<<<< HEAD
-
-        if ws_conn is None:
-            raise Exception(f"failed to connect to 11labs after {max_retry} retries")
-
-        request_id = utils.shortuuid()
-        segment_id = utils.shortuuid()
-
-        # 11labs protocol expects the first message to be an "init msg"
-        init_pkt = dict(
-            text=" ",
-            try_trigger_generation=True,
-            voice_settings=(
-                _strip_nones(dataclasses.asdict(self._opts.voice.settings))
-                if self._opts.voice.settings
-                else None
-            ),
-            generation_config=dict(
-                chunk_length_schedule=self._opts.chunk_length_schedule
-            ),
-        )
-        await ws_conn.send_str(json.dumps(init_pkt))
-        eos_sent = False
-
-        async def send_task():
-            nonlocal eos_sent
-
-            xml_content = []
-            async for data in word_stream:
-                text = data.token
-
-                # send the xml phoneme in one go
-                if (
-                    self._opts.enable_ssml_parsing
-                    and data.token.startswith("<phoneme")
-                    or xml_content
-                ):
-                    xml_content.append(text)
-                    if data.token.find("</phoneme>") > -1:
-                        text = self._opts.word_tokenizer.format_words(xml_content)
-                        xml_content = []
-                    else:
-                        continue
-
-                # try_trigger_generation=True is a bad practice, we expose
-                # chunk_length_schedule instead
-                data_pkt = dict(
-                    text=f"{text} ",  # must always end with a space
-                    try_trigger_generation=False,
-                )
-                self._mark_started()
-                await ws_conn.send_str(json.dumps(data_pkt))
-
-            if xml_content:
-                logger.warning("11labs stream ended with incomplete xml content")
-
-            # no more token, mark eos
-            eos_pkt = dict(text="")
-            await ws_conn.send_str(json.dumps(eos_pkt))
-            eos_sent = True
-
-        async def recv_task():
-            nonlocal eos_sent
-            audio_bstream = utils.audio.AudioByteStream(
-                sample_rate=self._opts.sample_rate,
-                num_channels=1,
-=======
-                if self._opts.voice.settings
-                else None,
+                voice_settings=(
+                    _strip_nones(dataclasses.asdict(self._opts.voice.settings))
+                    if self._opts.voice.settings
+                    else None
+                ),
                 generation_config=dict(
                     chunk_length_schedule=self._opts.chunk_length_schedule
                 ),
->>>>>>> 4361e9b9
             )
             await ws_conn.send_str(json.dumps(init_pkt))
 
