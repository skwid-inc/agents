--- conflicted
+++ resolved
@@ -19,11 +19,8 @@
 import json
 import logging
 import os
-<<<<<<< HEAD
 import time
-=======
 import weakref
->>>>>>> 4361e9b9
 from dataclasses import dataclass
 from typing import Any, Optional
 
